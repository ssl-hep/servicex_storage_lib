"""
Implementation of storage manager for s3 based storage
"""

import datetime
import logging
import os
import pathlib
import concurrent.futures
import typing
from typing import List
from typing import Tuple
from collections import namedtuple

import minio
from minio.deleteobjects import DeleteObject

from servicex_storage import object_storage_manager

BucketInfo = namedtuple('BucketInfo', ['name', 'size', 'last_modified'])


class MinioStore(object_storage_manager.ObjectStore):
  """
  Class to handle operations for minio storage
  """

  def __init__(self, minio_url: str, access_key: str, secret_key: str):
    super().__init__()

    self.logger = logging.getLogger(__name__)
    self.logger.addHandler(logging.NullHandler())

    self.minio_url = minio_url
    self.access_key = access_key
    self.secret_key = secret_key

    # minio client is thread safe using Threading, not so much with multiprocessing
    self.__minio_client = minio.Minio(self.minio_url,
                                      access_key=self.access_key,
                                      secret_key=self.secret_key)

    # set up threads to use
    if "THREADS" in os.environ:
      try:
        self.__threads = int(os.environ["THREADS"])
        self.logger.debug("Using %d threads for storage cleanup", self.__threads)
      except ValueError:
        self.logger.exception("THREADS env variable not a number, using a single thread")
        self.__threads = 1
    else:
      self.__threads = 1

  def get_bucket_info(self, bucket: str) -> BucketInfo:
    """
    Given a bucket, get the size and last modified date

    :param bucket: bucket name
    :return: None
    """

    objects = self.__minio_client.list_objects(bucket)
    size = 0
    last_modified = datetime.datetime.now()
    for obj in objects:
      result = self.__minio_client.stat_object(bucket, obj)
      size += result.size
      if result.last_modified < last_modified:
        last_modified = result.last_modified
    return BucketInfo(name=bucket, size=size, last_modified=last_modified)

  def delete_bucket(self, bucket: str) -> bool:
    """
    Delete a given bucket and contents from minio

    :param bucket: bucket name
    :return:  None
    """
    if not self.__minio_client.bucket_exists(bucket):
      return True
    objects = self.__minio_client.list_objects(bucket)
    errors = self.__minio_client.remove_objects(bucket, objects)
    if len(errors) != 0:
      return False
    self.__minio_client.remove_bucket(bucket)
    return True

  def get_storage_used(self) -> int:
    """
    Get the number of bytes used

    :return: integer with number of bytes used
    """
    buckets = self.__minio_client.list_buckets()
    if len(buckets) == 0:
      return 0

<<<<<<< HEAD
    if "THREADS" in os.environ:
      try:
        threads = int(os.environ["THREADS"])
        self.logger.debug("Using %d threads for storage calculation", threads)
      except ValueError:
        self.logger.exception("THREADS env variable not a number, using a single thread")
        threads = 1
    else:
      self.logger.debug("Using a single thread for storage calculation")
      threads = 1

=======
>>>>>>> 43078bc9
    # must use ThreadPool since minio client is thread safe with threading only
    with concurrent.futures.ThreadPoolExecutor(max_workers=self.__threads) as executor:
      sizes = executor.map(lambda x: self.get_bucket_info(x).size, buckets)
    total_size = sum(sizes)
    return total_size

  def delete_object(self, bucket: str, object_name: str) -> None:
    """
    Remove object from minio storage
    :param bucket:  name of bucket
    :param object_name:  name of object
    :return: None
    """
    self.__minio_client.remove_object(bucket, object_name)

  def delete_objects(self, bucket: str, object_names: List[str]) -> List[Tuple[str, str]]:
    """
    Delete object from store
    :param bucket: name of bucket
    :param object_names: name of object
    :return: List of tuples (objectName, error_message)
    """
    delete_objects = [DeleteObject(x) for x in object_names]
    delete_results = self.__minio_client.remove_objects(bucket, delete_objects)
    return [(x.name, x.message) for x in delete_results]

  def get_file(self, bucket: str, object_name: str, path: pathlib.Path) -> None:
    """
    Get object from minio and save to given path
    :param bucket: bucket name
    :param object_name: object name
    :param path: path to save
    :return: None
    """
    try:
      resp = self.__minio_client.fget_object(bucket, object_name, path)
    except Exception:  # pylint: disable=broad-except
      self.logger.exception("Got an exception while getting object")
    finally:
      resp.close()  # pylint: disable=no-member
      resp.release_conn()  # pylint: disable=no-member

  def upload_file(self, bucket: str, object_name: str, path: pathlib.Path) -> None:
    """
    Upload file to minio storage

    :param bucket: bucket name
    :param object_name: destination object name
    :param path: path of file source
    :return: None
    """
    if not os.path.isfile(path):
      mesg = f"Can't upload {path}: not present or not a file"
      self.logger.error(mesg)
      raise IOError(mesg)
    self.__minio_client.fput_object(bucket, object_name, path)

  def cleanup_storage(self, max_size: int, max_age: int) -> Tuple[int, List[str]]:
    """
    Clean up storage by removing old files until below max_size
    :param max_size: max amount of storage that can be used before trying to clean up
    :param max_age: max number of days a bucket can be before it is deleted
    :return: Tuple with final size of storage used and list of buckets removed
    """

    buckets = self.__minio_client.list_buckets()

    cleaned_buckets = []
    # must use ThreadPool since minio client is thread safe with threading only
    with concurrent.futures.ThreadPoolExecutor(max_workers=self.__threads) as executor:
      bucket_list = executor.map(self.get_bucket_info, buckets)

    # concurrently delete any old buckets
<<<<<<< HEAD
    with concurrent.futures.ThreadPoolExecutor(max_workers=threads) as executor:
      kept_buckets = []
=======
    with concurrent.futures.ThreadPoolExecutor(max_workers=self.__threads) as executor:
      new_buckets = []
>>>>>>> 43078bc9
      old_buckets = []
      for bucket in bucket_list:
        bucket_age = (datetime.datetime.now() - bucket.last_modified).days
        if bucket_age > max_age:
          old_buckets.append((bucket.name, bucket_age))
        else:
          kept_buckets.append(bucket)

<<<<<<< HEAD
      futures = {executor.submit(lambda x: self.delete_bucket(x), bucket[0]): (bucket[0], bucket[1])
                 for bucket in old_buckets}
=======
      futures = {}
      for bucket in old_buckets:
        futures[executor.submit(lambda x: self.delete_bucket(x), bucket.name)] = \
          (bucket.name, bucket.age)
>>>>>>> 43078bc9
      for future in concurrent.futures.as_completed(futures):
        bucket_info = futures[future]
        try:
          deleted = future.result()
          # use mesg in both log outputs with different capitalizations of D
          mesg = f"eleting {bucket_info[0]} due to age: {bucket_info[1]} days"
          if deleted:
            self.logger.info("D%s", mesg)
            cleaned_buckets.append(bucket_info[0])
          else:
            self.logger.error("Error d%s", mesg)
        except Exception:  # pylint: disable=broad-except
          self.logger.exception("Received exception while deleting %s due to age", bucket_info[0])

    kept_buckets.sort(key=lambda x: x.last_modified)
    idx = 0
    current_size = sum(map(lambda x: x.size, kept_buckets))
    while current_size > max_size and idx < len(kept_buckets):
      bucket = kept_buckets[idx]
      self.logger.info("Deleting %s due to storage limits", bucket.name)
      self.delete_bucket(bucket.name)
      cleaned_buckets.append(bucket.name)
      current_size -= bucket.size
      idx += 1
    return current_size, cleaned_buckets

  def get_buckets(self) -> List[str]:
    """
    Get list of buckets in minio
    :return: list of bucket names
    """
    return [x.name for x in self.__minio_client.list_buckets()]

  def create_bucket(self, bucket: str) -> bool:
    """
    Create a bucket with given id
    :return: None
    """
    try:
      self.__minio_client.make_bucket(bucket)
      return True
    except:
      return False
<|MERGE_RESOLUTION|>--- conflicted
+++ resolved
@@ -1,5 +1,5 @@
 """
-Implementation of storage manager for s3 based storage
+Implementation of storage manager for minio based storage
 """
 
 import datetime
@@ -95,20 +95,6 @@
     if len(buckets) == 0:
       return 0
 
-<<<<<<< HEAD
-    if "THREADS" in os.environ:
-      try:
-        threads = int(os.environ["THREADS"])
-        self.logger.debug("Using %d threads for storage calculation", threads)
-      except ValueError:
-        self.logger.exception("THREADS env variable not a number, using a single thread")
-        threads = 1
-    else:
-      self.logger.debug("Using a single thread for storage calculation")
-      threads = 1
-
-=======
->>>>>>> 43078bc9
     # must use ThreadPool since minio client is thread safe with threading only
     with concurrent.futures.ThreadPoolExecutor(max_workers=self.__threads) as executor:
       sizes = executor.map(lambda x: self.get_bucket_info(x).size, buckets)
@@ -182,13 +168,8 @@
       bucket_list = executor.map(self.get_bucket_info, buckets)
 
     # concurrently delete any old buckets
-<<<<<<< HEAD
-    with concurrent.futures.ThreadPoolExecutor(max_workers=threads) as executor:
+    with concurrent.futures.ThreadPoolExecutor(max_workers=self.__threads) as executor:
       kept_buckets = []
-=======
-    with concurrent.futures.ThreadPoolExecutor(max_workers=self.__threads) as executor:
-      new_buckets = []
->>>>>>> 43078bc9
       old_buckets = []
       for bucket in bucket_list:
         bucket_age = (datetime.datetime.now() - bucket.last_modified).days
@@ -197,15 +178,8 @@
         else:
           kept_buckets.append(bucket)
 
-<<<<<<< HEAD
       futures = {executor.submit(lambda x: self.delete_bucket(x), bucket[0]): (bucket[0], bucket[1])
                  for bucket in old_buckets}
-=======
-      futures = {}
-      for bucket in old_buckets:
-        futures[executor.submit(lambda x: self.delete_bucket(x), bucket.name)] = \
-          (bucket.name, bucket.age)
->>>>>>> 43078bc9
       for future in concurrent.futures.as_completed(futures):
         bucket_info = futures[future]
         try:
